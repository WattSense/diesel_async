<<<<<<< HEAD
//! Diesel-async provides async variants of diesel related query functionality
=======
#![cfg_attr(doc_cfg, feature(doc_cfg, doc_auto_cfg))]
//! Diesel-async provides async variants of diesel releated query functionality
>>>>>>> 2a1a7d5a
//!
//! diesel-async is an extension to diesel itself. It is designed to be used together
//! with the main diesel crate. It only provides async variants of core diesel traits,
//! that perform actual io-work.
//! This includes async counterparts the following traits:
//! * [`diesel::prelude::RunQueryDsl`](https://docs.diesel.rs/2.0.x/diesel/prelude/trait.RunQueryDsl.html)
//!    -> [`diesel_async::RunQueryDsl`](crate::RunQueryDsl)
//! * [`diesel::connection::Connection`](https://docs.diesel.rs/2.0.x/diesel/connection/trait.Connection.html)
//!    -> [`diesel_async::AsyncConnection`](crate::AsyncConnection)
//! * [`diesel::query_dsl::UpdateAndFetchResults`](https://docs.diesel.rs/2.0.x/diesel/query_dsl/trait.UpdateAndFetchResults.html)
//!    -> [`diesel_async::UpdateAndFetchResults`](crate::UpdateAndFetchResults)
//!
//! These traits closely mirror their diesel counter parts while providing async functionality.
//!
//! In addition to these core traits 2 fully async connection implementations are provided
//! by diesel-async:
//!
//! * [`AsyncMysqlConnection`] (enabled by the `mysql` feature)
//! * [`AsyncPgConnection`] (enabled by the `postgres` feature)
//!
//! Ordinary usage of `diesel-async` assumes that you just replace the corresponding sync trait
//! method calls and connections with their async counterparts.
//!
//! ```rust
//! # include!("./doctest_setup.rs");
//! #
//! diesel::table! {
//!    users(id) {
//!        id -> Integer,
//!        name -> Text,
//!    }
//! }
//! #
//! # #[tokio::main(flavor = "current_thread")]
//! # async fn main() {
//! #     run_test().await;
//! # }
//! #
//! # async fn run_test() -> QueryResult<()> {
//! #     use diesel::insert_into;
//! use crate::users::dsl::*;
//! # let mut connection = establish_connection().await;
//! # /*
//! let mut connection = AsyncPgConnection::establish(std::env::var("DATABASE_URL")?).await?;
//! # */
//! let data = users
//!     // use ordinary diesel query dsl here
//!     .filter(id.gt(0))
//!     // execute the query via the provided
//!     // async variant of `RunQueryDsl`
//!     .load::<(i32, String)>(&mut connection)
//!     .await?;
//! let expected_data = vec![
//!     (1, String::from("Sean")),
//!     (2, String::from("Tess")),
//! ];
//! assert_eq!(expected_data, data);
//! #     Ok(())
//! # }
//! ```

#![warn(missing_docs)]
use diesel::backend::Backend;
use diesel::query_builder::{AsQuery, QueryFragment, QueryId};
use diesel::row::Row;
use diesel::{ConnectionResult, QueryResult};
use futures::future::BoxFuture;
use futures::{Future, Stream};

#[cfg(feature = "mysql")]
mod mysql;
#[cfg(feature = "postgres")]
pub mod pg;
#[cfg(any(feature = "deadpool", feature = "bb8", feature = "mobc"))]
pub mod pooled_connection;
mod run_query_dsl;
mod stmt_cache;
mod transaction_manager;

#[cfg(feature = "mysql")]
#[doc(inline)]
pub use self::mysql::AsyncMysqlConnection;
#[cfg(feature = "postgres")]
#[doc(inline)]
pub use self::pg::AsyncPgConnection;
#[doc(inline)]
pub use self::run_query_dsl::*;

#[doc(inline)]
pub use self::transaction_manager::{AnsiTransactionManager, TransactionManager};

/// Perform simple operations on a backend.
///
/// You should likely use [`AsyncConnection`] instead.
#[async_trait::async_trait]
pub trait SimpleAsyncConnection {
    /// Execute multiple SQL statements within the same string.
    ///
    /// This function is used to execute migrations,
    /// which may contain more than one SQL statement.
    async fn batch_execute(&mut self, query: &str) -> QueryResult<()>;
}

/// This trait is a workaround to emulate GAT on stable rust
///
/// It is used to specify the return type of `AsyncConnection::load`
/// and `AsyncConnection::execute` which may contain lifetimes
pub trait AsyncConnectionGatWorkaround<'conn, 'query, DB: Backend> {
    /// The future returned by `AsyncConnection::execute`
    type ExecuteFuture: Future<Output = QueryResult<usize>> + Send;
    /// The future returned by `AsyncConnection::load`
    type LoadFuture: Future<Output = QueryResult<Self::Stream>> + Send;
    /// The inner stream returned by `AsyncConnection::load`
    type Stream: Stream<Item = QueryResult<Self::Row>> + Send;
    /// The row type used by the stream returned by `AsyncConnection::load`
    type Row: Row<'conn, DB>;
}

/// An async connection to a database
///
/// This trait represents a n async database connection. It can be used to query the database through
/// the query dsl provided by diesel, custom extensions or raw sql queries. It essentially mirrors
/// the sync diesel [`Connection`](diesel::connection::Connection) implementation
#[async_trait::async_trait]
pub trait AsyncConnection: SimpleAsyncConnection + Sized + Send
where
    for<'a, 'b> Self: AsyncConnectionGatWorkaround<'a, 'b, Self::Backend>,
{
    /// The backend this type connects to
    type Backend: Backend;

    #[doc(hidden)]
    type TransactionManager: TransactionManager<Self>;

    /// Establishes a new connection to the database
    ///
    /// The argument to this method and the method's behavior varies by backend.
    /// See the documentation for that backend's connection class
    /// for details about what it accepts and how it behaves.
    async fn establish(database_url: &str) -> ConnectionResult<Self>;

    /// Executes the given function inside of a database transaction
    ///
    /// This function executes the provided closure `f` inside a database
    /// transaction. If there is already an open transaction for the current
    /// connection savepoints will be used instead. The connection is committed if
    /// the closure returns `Ok(_)`, it will be rolled back if it returns `Err(_)`.
    /// For both cases the original result value will be returned from this function.
    ///
    /// If the transaction fails to commit due to a `SerializationFailure` or a
    /// `ReadOnlyTransaction` a rollback will be attempted.
    /// If the rollback fails, the error will be returned in a
    /// [`Error::RollbackErrorOnCommit`](diesel::result::Error::RollbackErrorOnCommit),
    /// from which you will be able to extract both the original commit error and
    /// the rollback error.
    /// In addition, the connection will be considered broken
    /// as it contains a uncommitted unabortable open transaction. Any further
    /// interaction with the transaction system will result in an returned error
    /// in this case.
    ///
    /// If the closure returns an `Err(_)` and the rollback fails the function
    /// will return that rollback error directly, and the transaction manager will
    /// be marked as broken as it contains a uncommitted unabortable open transaction.
    ///
    /// If a nested transaction fails to release the corresponding savepoint
    /// the error will be returned directly.
    ///
    /// **WARNING:** Cancling the returned future does currently **not**
    /// close an already open transaction. You may end up with a connection
    /// containing a dangling transaction.
    ///
    /// # Example
    ///
    /// ```rust
    /// # include!("doctest_setup.rs");
    /// use diesel::result::Error;
    /// use futures::FutureExt;
    ///
    /// # #[tokio::main(flavor = "current_thread")]
    /// # async fn main() {
    /// #     run_test().await.unwrap();
    /// # }
    /// #
    /// # async fn run_test() -> QueryResult<()> {
    /// #     use schema::users::dsl::*;
    /// #     let conn = &mut establish_connection().await;
    /// conn.transaction::<_, Error, _>(|conn| async move {
    ///     diesel::insert_into(users)
    ///         .values(name.eq("Ruby"))
    ///         .execute(conn)
    ///         .await?;
    ///
    ///     let all_names = users.select(name).load::<String>(conn).await?;
    ///     assert_eq!(vec!["Sean", "Tess", "Ruby"], all_names);
    ///
    ///     Ok(())
    /// }.boxed()).await?;
    ///
    /// conn.transaction::<(), _, _>(|conn| async move {
    ///     diesel::insert_into(users)
    ///         .values(name.eq("Pascal"))
    ///         .execute(conn)
    ///         .await?;
    ///
    ///     let all_names = users.select(name).load::<String>(conn).await?;
    ///     assert_eq!(vec!["Sean", "Tess", "Ruby", "Pascal"], all_names);
    ///
    ///     // If we want to roll back the transaction, but don't have an
    ///     // actual error to return, we can return `RollbackTransaction`.
    ///     Err(Error::RollbackTransaction)
    /// }.boxed()).await;
    ///
    /// let all_names = users.select(name).load::<String>(conn).await?;
    /// assert_eq!(vec!["Sean", "Tess", "Ruby"], all_names);
    /// #     Ok(())
    /// # }
    /// ```
    async fn transaction<R, E, F>(&mut self, callback: F) -> Result<R, E>
    where
        F: FnOnce(&mut Self) -> BoxFuture<Result<R, E>> + Send,
        E: From<diesel::result::Error> + Send,
        R: Send,
    {
        Self::TransactionManager::transaction(self, callback).await
    }

    /// Creates a transaction that will never be committed. This is useful for
    /// tests. Panics if called while inside of a transaction or
    /// if called with a connection containing a broken transaction
    async fn begin_test_transaction(&mut self) -> QueryResult<()> {
        use crate::transaction_manager::TransactionManagerStatus;

        match Self::TransactionManager::transaction_manager_status_mut(self) {
            TransactionManagerStatus::Valid(valid_status) => {
                assert_eq!(None, valid_status.transaction_depth())
            }
            TransactionManagerStatus::InError => panic!("Transaction manager in error"),
        };
        Self::TransactionManager::begin_transaction(self).await?;
        // set the test transaction flag
        // to pervent that this connection gets droped in connection pools
        // Tests commonly set the poolsize to 1 and use `begin_test_transaction`
        // to prevent modifications to the schema
        Self::TransactionManager::transaction_manager_status_mut(self).set_test_transaction_flag();
        Ok(())
    }

    #[doc(hidden)]
    fn load<'conn, 'query, T>(
        &'conn mut self,
        source: T,
    ) -> <Self as AsyncConnectionGatWorkaround<'conn, 'query, Self::Backend>>::LoadFuture
    where
        T: AsQuery + Send + 'query,
        T::Query: QueryFragment<Self::Backend> + QueryId + Send + 'query;

    #[doc(hidden)]
    fn execute_returning_count<'conn, 'query, T>(
        &'conn mut self,
        source: T,
    ) -> <Self as AsyncConnectionGatWorkaround<'conn, 'query, Self::Backend>>::ExecuteFuture
    where
        T: QueryFragment<Self::Backend> + QueryId + Send + 'query;

    #[doc(hidden)]
    fn transaction_state(
        &mut self,
    ) -> &mut <Self::TransactionManager as TransactionManager<Self>>::TransactionStateData;
}<|MERGE_RESOLUTION|>--- conflicted
+++ resolved
@@ -1,9 +1,5 @@
-<<<<<<< HEAD
+#![cfg_attr(doc_cfg, feature(doc_cfg, doc_auto_cfg))]
 //! Diesel-async provides async variants of diesel related query functionality
-=======
-#![cfg_attr(doc_cfg, feature(doc_cfg, doc_auto_cfg))]
-//! Diesel-async provides async variants of diesel releated query functionality
->>>>>>> 2a1a7d5a
 //!
 //! diesel-async is an extension to diesel itself. It is designed to be used together
 //! with the main diesel crate. It only provides async variants of core diesel traits,
